--- conflicted
+++ resolved
@@ -99,11 +99,7 @@
 //! # fn main() {}
 //! ```
 //!
-<<<<<<< HEAD
-//! Discriminants can be implicit:
-=======
 //! Discriminants can be implicit if `implicit = true`:
->>>>>>> 075e20e5
 //! ```
 //! # extern crate enum_repr;
 //! # extern crate libc;
@@ -113,11 +109,7 @@
 //! # use enum_repr::EnumRepr;
 //! #
 //!
-<<<<<<< HEAD
-//! #[EnumRepr(type = "c_int")]
-=======
 //! #[EnumRepr(type = "c_int", implicit = true)]
->>>>>>> 075e20e5
 //! #[derive(Debug, PartialEq)]
 //! pub enum Test {
 //!     A,
@@ -133,8 +125,6 @@
 //! }
 //! ```
 //!
-<<<<<<< HEAD
-=======
 //! Using implicit discriminants without setting the flag is an error:
 //! ```compile_fail
 //! # extern crate enum_repr;
@@ -154,7 +144,6 @@
 //! # fn main() {}
 //! ```
 //!
->>>>>>> 075e20e5
 //! Take extra care to avoid collisions when using implicit discriminants:
 //! ```compile_fail
 //! # #![deny(overflowing_literals)]
@@ -162,11 +151,7 @@
 //! #
 //! # use enum_repr::EnumRepr;
 //! #
-<<<<<<< HEAD
-//! #[EnumRepr(type = "u8")]
-=======
 //! #[EnumRepr(type = "u8", implicit = true)]
->>>>>>> 075e20e5
 //! enum Test {
 //!     A = 1,
 //!     B,
@@ -199,11 +184,7 @@
 //! #
 //! # use enum_repr::EnumRepr;
 //! #
-<<<<<<< HEAD
-//! #[EnumRepr(type = "u8")]
-=======
 //! #[EnumRepr(type = "u8", implicit = true)]
->>>>>>> 075e20e5
 //! enum Test {
 //!     A = 255,
 //!     B
@@ -290,11 +271,7 @@
         _ => Ident::new(&"isize", Span::call_site())
     };
 
-<<<<<<< HEAD
-    let new_enum = convert_enum(&input, compiler_repr_ty);
-=======
     let new_enum = convert_enum(&input, compiler_repr_ty, implicit);
->>>>>>> 075e20e5
     let mut ret: TokenStream = new_enum.into_token_stream().into();
 
     let gen = generate_code(&input, repr_ty);
@@ -427,12 +404,9 @@
                 (discr.0, parse_quote!( (#old_expr) as #compiler_repr_ty ))
             },
             None => {
-<<<<<<< HEAD
-=======
                 if !implicit {
                     panic!("use implicit = true to enable implicit discriminants")
                 }
->>>>>>> 075e20e5
                 let expr = match prev_expr.clone() {
                     Some(old_expr) =>
                         parse_quote!( (1 + (#old_expr)) as #compiler_repr_ty ),
